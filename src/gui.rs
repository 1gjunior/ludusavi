--- conflicted
+++ resolved
@@ -1357,29 +1357,17 @@
             }
             Message::SubscribedEvent(event) => {
                 if let iced_native::Event::Keyboard(key) = event {
-<<<<<<< HEAD
-                    if let iced_native::keyboard::Event::KeyPressed { key_code, modifiers } = key {
-=======
                     if let Some((key_code, modifiers)) = get_key_pressed(key) {
->>>>>>> a0d74121
                         let activated = if cfg!(target_os = "mac") {
                             modifiers.logo || modifiers.control
                         } else {
                             modifiers.control
                         };
                         let shortcut = match (key_code, activated, modifiers.shift) {
-<<<<<<< HEAD
-                            (iced_native::keyboard::KeyCode::Z, true, false) => Some(Shortcut::Undo),
-                            (iced_native::keyboard::KeyCode::Y, true, false)
-                            | (iced_native::keyboard::KeyCode::Z, true, true) => Some(Shortcut::Redo),
-                            (iced_native::keyboard::KeyCode::C, true, false) => Some(Shortcut::ClipboardCopy),
-                            (iced_native::keyboard::KeyCode::X, true, false) => Some(Shortcut::ClipboardCut),
-=======
                             (KeyCode::Z, true, false) => Some(Shortcut::Undo),
                             (KeyCode::Y, true, false) | (KeyCode::Z, true, true) => Some(Shortcut::Redo),
                             (KeyCode::C, true, false) => Some(Shortcut::ClipboardCopy),
                             (KeyCode::X, true, false) => Some(Shortcut::ClipboardCut),
->>>>>>> a0d74121
                             _ => None,
                         };
 
